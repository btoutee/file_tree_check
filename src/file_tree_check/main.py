--- conflicted
+++ resolved
@@ -340,7 +340,7 @@
     stat_dict = {measure_name: {} for measure_name in measures}
     if output_path is None:
         for path in paths:
-<<<<<<< HEAD
+
             stat_dict, configurations = data_from_paths_helper(
                 path=path,
                 measures=measures,
@@ -349,10 +349,6 @@
                 stat_dict=stat_dict,
                 configurations=configurations,
                 tree=tree,
-=======
-            stat_dict = path.add_stats(
-                stat_dict, identifier.get_identifier(path.path), measures=measures
->>>>>>> b5920345
             )
     else:
         with open(output_path, "w", encoding="utf-8") as f:
