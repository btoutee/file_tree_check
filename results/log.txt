<<<<<<< HEAD
06-02 15:32 file_tree_check DEBUG    Initializing variables from arguments
06-02 15:32 file_tree_check INFO     Target directory is : C:\Users\James\Downloads\file_tree_check-master\Sample-Database
06-02 15:32 file_tree_check DEBUG    Initializing variables from config file
06-02 15:32 file_tree_check.identifierEngine INFO     Created an instance of IdentifierEngine
06-02 15:32 file_tree_check INFO     Output file paths : Summary:'C:\Users\James\Github\file-tree-check\file_tree_check\results\Summary.txt', Tree:'C:\Users\James\Github\file-tree-check\file_tree_check\results\File_Tree', CSV:'C:\Users\James\Github\file-tree-check\file_tree_check\results\Data.csv'
06-02 15:32 file_tree_check DEBUG    Launching exploration of the target directory
06-02 15:32 file_tree_check INFO     Retrieved 2 measures for 18 different directory name
06-02 15:32 file_tree_check DEBUG    Creating instance of StatBuilder with the measures
06-02 15:32 file_tree_check.statBuilder INFO     Created an instance of StatBuilder
06-02 15:32 file_tree_check DEBUG    Launching summary text output generation.
06-02 15:32 file_tree_check.statBuilder DEBUG    Initializing summary output
06-02 15:32 file_tree_check.statBuilder DEBUG    Calculating most common occurrences for measure file_count
06-02 15:32 file_tree_check.statBuilder INFO     Found 18 directories/files for measure file_count
06-02 15:32 file_tree_check.statBuilder DEBUG    Calculating most common occurrences for measure dir_count
06-02 15:32 file_tree_check.statBuilder INFO     Found 18 directories/files for measure dir_count
06-02 15:32 file_tree_check.statBuilder INFO     Summary created with 2 measures, file is 1923 characters long.
06-02 15:32 file_tree_check DEBUG    Launching CSV output generation.
06-02 15:32 file_tree_check.statBuilder DEBUG    Opening csv file for writing at : C:\Users\James\Github\file-tree-check\file_tree_check\results\Data.csv
06-02 15:32 file_tree_check.statBuilder INFO     Storing in CSV file with header : ['Path', 'Identifier', 'file_count', 'dir_count']
06-02 15:32 file_tree_check.statBuilder DEBUG    Iterating through every file/directory type to populate the CSV.
06-02 15:32 file_tree_check.statBuilder INFO     CSV file closed. Contains 25512 bytes of data
06-02 15:32 file_tree_check INFO     Script executed successfully.
=======
05-17 18:37 file_tree_check DEBUG    Initializing variables from arguments
05-17 18:37 file_tree_check INFO     Target directory is: tests/test_data/derivatives1
05-17 18:37 file_tree_check DEBUG    Initializing variables from config file
05-17 18:37 file_tree_check.file_tree_check.identifierEngine INFO     Created an instance of IdentifierEngine
05-17 18:37 file_tree_check INFO     Output file paths: Summary:'/home/remi/github/file_tree_check/results/Summary.txt', Tree:'/home/remi/github/file_tree_check/results/File_Tree.', CSV:'/home/remi/github/file_tree_check/results/Data.csv'
05-17 18:37 file_tree_check DEBUG    Launching exploration of the target directory
05-17 18:37 file_tree_check INFO     Retrieved 3 measures for 8 different directory name
05-17 18:37 file_tree_check DEBUG    Creating instance of StatBuilder with the measures
05-17 18:37 file_tree_check.file_tree_check.statBuilder INFO     Created an instance of StatBuilder
05-17 18:37 file_tree_check DEBUG    Launching summary text output generation.
05-17 18:37 file_tree_check.file_tree_check.statBuilder DEBUG    Initializing summary output
05-17 18:37 file_tree_check.file_tree_check.statBuilder DEBUG    Calculating most common occurrences for measure file_count
05-17 18:37 file_tree_check.file_tree_check.statBuilder INFO     Found 8 directories/files for measure file_count
05-17 18:37 file_tree_check.file_tree_check.statBuilder DEBUG    Calculating most common occurrences for measure file_size
05-17 18:37 file_tree_check.file_tree_check.statBuilder INFO     Found 8 directories/files for measure file_size
05-17 18:37 file_tree_check.file_tree_check.statBuilder DEBUG    Calculating most common occurrences for measure modified_time
05-17 18:37 file_tree_check.file_tree_check.statBuilder INFO     Found 8 directories/files for measure modified_time
05-17 18:37 file_tree_check.file_tree_check.statBuilder INFO     Summary created with 3 measures, file is 2301 characters long.
05-17 18:37 file_tree_check DEBUG    Launching CSV output generation.
05-17 18:37 file_tree_check.file_tree_check.statBuilder DEBUG    Opening csv file for writing at: /home/remi/github/file_tree_check/results/Data.csv
05-17 18:37 file_tree_check.file_tree_check.statBuilder INFO     Storing in CSV file with header: ['Path', 'Identifier', 'file_count', 'file_size', 'modified_time']
05-17 18:37 file_tree_check.file_tree_check.statBuilder DEBUG    Iterating through every file/directory type to populate the CSV.
05-17 18:37 file_tree_check.file_tree_check.statBuilder INFO     CSV file closed. Contains 1649 bytes of data
05-17 18:37 file_tree_check INFO     Script executed successfully.
>>>>>>> 9412f307
<|MERGE_RESOLUTION|>--- conflicted
+++ resolved
@@ -1,4 +1,4 @@
-<<<<<<< HEAD
+
 06-02 15:32 file_tree_check DEBUG    Initializing variables from arguments
 06-02 15:32 file_tree_check INFO     Target directory is : C:\Users\James\Downloads\file_tree_check-master\Sample-Database
 06-02 15:32 file_tree_check DEBUG    Initializing variables from config file
@@ -21,29 +21,3 @@
 06-02 15:32 file_tree_check.statBuilder DEBUG    Iterating through every file/directory type to populate the CSV.
 06-02 15:32 file_tree_check.statBuilder INFO     CSV file closed. Contains 25512 bytes of data
 06-02 15:32 file_tree_check INFO     Script executed successfully.
-=======
-05-17 18:37 file_tree_check DEBUG    Initializing variables from arguments
-05-17 18:37 file_tree_check INFO     Target directory is: tests/test_data/derivatives1
-05-17 18:37 file_tree_check DEBUG    Initializing variables from config file
-05-17 18:37 file_tree_check.file_tree_check.identifierEngine INFO     Created an instance of IdentifierEngine
-05-17 18:37 file_tree_check INFO     Output file paths: Summary:'/home/remi/github/file_tree_check/results/Summary.txt', Tree:'/home/remi/github/file_tree_check/results/File_Tree.', CSV:'/home/remi/github/file_tree_check/results/Data.csv'
-05-17 18:37 file_tree_check DEBUG    Launching exploration of the target directory
-05-17 18:37 file_tree_check INFO     Retrieved 3 measures for 8 different directory name
-05-17 18:37 file_tree_check DEBUG    Creating instance of StatBuilder with the measures
-05-17 18:37 file_tree_check.file_tree_check.statBuilder INFO     Created an instance of StatBuilder
-05-17 18:37 file_tree_check DEBUG    Launching summary text output generation.
-05-17 18:37 file_tree_check.file_tree_check.statBuilder DEBUG    Initializing summary output
-05-17 18:37 file_tree_check.file_tree_check.statBuilder DEBUG    Calculating most common occurrences for measure file_count
-05-17 18:37 file_tree_check.file_tree_check.statBuilder INFO     Found 8 directories/files for measure file_count
-05-17 18:37 file_tree_check.file_tree_check.statBuilder DEBUG    Calculating most common occurrences for measure file_size
-05-17 18:37 file_tree_check.file_tree_check.statBuilder INFO     Found 8 directories/files for measure file_size
-05-17 18:37 file_tree_check.file_tree_check.statBuilder DEBUG    Calculating most common occurrences for measure modified_time
-05-17 18:37 file_tree_check.file_tree_check.statBuilder INFO     Found 8 directories/files for measure modified_time
-05-17 18:37 file_tree_check.file_tree_check.statBuilder INFO     Summary created with 3 measures, file is 2301 characters long.
-05-17 18:37 file_tree_check DEBUG    Launching CSV output generation.
-05-17 18:37 file_tree_check.file_tree_check.statBuilder DEBUG    Opening csv file for writing at: /home/remi/github/file_tree_check/results/Data.csv
-05-17 18:37 file_tree_check.file_tree_check.statBuilder INFO     Storing in CSV file with header: ['Path', 'Identifier', 'file_count', 'file_size', 'modified_time']
-05-17 18:37 file_tree_check.file_tree_check.statBuilder DEBUG    Iterating through every file/directory type to populate the CSV.
-05-17 18:37 file_tree_check.file_tree_check.statBuilder INFO     CSV file closed. Contains 1649 bytes of data
-05-17 18:37 file_tree_check INFO     Script executed successfully.
->>>>>>> 9412f307
