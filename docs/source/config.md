# Configuration

Modifying the config file is the way to tell the program what you are looking
for, what outputs do you want and what those outputs should contain. This
section will explain how to modify it and what does every command is used for.

## How to edit a config.ini file

An .ini file is simply a text file with a few rules to allow it to be readable
by the parsing function. stuff More information on the syntax of config file and
how they are read by the configparser python library can be found
[here](https://docs.python.org/3/library/configparser.html)

### Config Options Breakdown

This section will provide explanation for each option in the config file. The
.ini structure is quite flexible and easy to read but here is some important
fact to know :

- Boolean values can be "true", "false" or "yes", "no" or a mix of the two
  without creating any trouble.
- In most sections, a bool option will enable the functionality that will then
  import the following option it needs. This means that when desactivating a
  feature by setting the bool to false the relevant following options can be
  ignored and left empty.
- Not putting any values after the "=" will produce an empty string as the
  value.
- The type mentioned here for each option is how the script will import and
  interpret the value. This means for example that an option that is expecting
  an int will raise an error if you write letters in the value.

#### Categorization

##### regular_expression_file_identifier = string

The regular expression to filter the identifier from the name of files. Will be
used to re.search() on any file's name. The first match found will be kep as
identifier. (deprecated)

##### regular_expression_directory_identifier = string

The regular expression to filter the identifier from the name of directories.
(deprecated)

<<<<<<< HEAD
#### Search Criteria (search criteria use is not recommended at this time)
=======
#### Search Criteria (search criteria use is not recomended at this time)
>>>>>>> b5920345

##### use_search_criteria = bool

Whether or not to filter_files and/or directory to extract data and metrics from
only the subset that match the regular expressions below.

##### regular_expression_search_criteria = string

A regular expression to be used to filter_files and/or directories included in
the analysis. Uses re.match() to filter with the regular expression.

#### Filter

##### filter_files = bool

Whether or not the search criteria will be used to discard files whose names do
not match the regular expression.

##### filter_directories = bool

Whether or not the search criteria will be used to discard directories whose
names do not match.

##### filter_hidden = bool

Whether or not to discard hidden files. These are files that begin with a '.'.
Turned on by default.

##### filter_custom = bool

Whether or not to use a custom list to discard specific files and directories.
Must be used in conjunction with filter_custom_list.

##### filter_custom_list = string

List of file and directories names for program to ignore. Deliniate the names with
commas ','. White spaces will be trimmed.
Ex: code,logs,sourcedata or code, logs, sourcedata


#### Measures

##### file_count = bool

Take or not the measure of the number of files present in each directory (does
not include files in sub-directories).

##### dir_count = bool

Take or not the measure of the number of sub-directories present in each
directory (does not include directories nested inside those sub-directories).

##### file_size = bool

Take or not the measure of the size of the file/directory in bytes. If using
this measure it is highly recommended to use size_rounding_percentage.

##### modified_time = bool

Take or not the measure of the time of last modification, in seconds since 1st
January 1970 (epoch time). If using this recommended to use time_rounding_seconds
as well.

#### Measures.Averaging

##### time_rounding_seconds = integer

For each file type determined by the program the mean modified time is calculated.
This parameter will round all files within the specified number of seconds from the
mean.
<<<<<<< HEAD

##### size_rounding_percentage = float

For each file type determined by the program the mean size is calculated.
This parameter specifies what percent of deviation from the mean to round to.
If parameter is set to .01 then a percentage of 1% is used.

#### Output

##### create_summary = bool

Whether or not to create the text summary file that will highlights common file
configurations if requested and will point to outliers/norm for each measure and
file/directory type.

##### summary_output_path = string

The path to where the text summary file should be saved. By default is saved
to a directory called results in current working directory.

##### create_text_tree = bool

Whether or not to create the tree-like file structure visualization in a text
file.

##### tree_output_path = string

The path to the text file where the file tree output will be saved. If none, the
type of output is skipped. By default is saved to a directory called results
in current working directory.

##### create_csv = bool

Whether or not to create the csv file containing a row for each file and
directory found along with the metrics for each.

##### csv_output_path = string

=======

##### size_rounding_percentage = float

For each file type determined by the program the mean size is calculated.
This parameter specifies what percent of deviation from the mean to round to.
If parameter is set to .01 then a percentage of 1% is used.

#### Output

##### create_summary = bool

Whether or not to create the text summary file that will highlights common file
configurations if requested and will point to outliers/norm for each measure and
file/directory type.

##### summary_output_path = string

The path to where the text summary file should be saved. By default is saved
to a directory called results in current working directory.

##### create_text_tree = bool

Whether or not to create the tree-like file structure visualization in a text
file.

##### tree_output_path = string

The path to the text file where the file tree output will be saved. If none, the
type of output is skipped. By default is saved to a directory called results
in current working directory.

##### create_csv = bool

Whether or not to create the csv file containing a row for each file and
directory found along with the metrics for each.

##### csv_output_path = string

>>>>>>> b5920345
Path to where the CSV should be saved. By default is saved
to a directory called results in current working directory.

#### Output.Visualization
Use is not recommended at this time.
##### create_plots = bool

Whether or not to create the plots that will show the distribution of the
collected metrics between files and directories with the same identifier

##### number_plot_per_measure = int

How many identifiers will be included in the plots, starting from the ones with
the highest number of occurrences. Corresponds to the number of column of the
plot figure, it's rows being dictated by the number of measures taken.

##### print_plots = bool

Whether to show or not the plots with matplotlib.pyplot.show() before exiting
the function.

##### save_plots = bool

Whether or not to save the plots generated as a image file.

##### image_path = string

The path to where the graphs should be saved. If not given or None, will not
save the plots as file.

#### Output.Piping

##### pipe_data = bool
Whether to output the data from each file found directly to the standard output
during the execution. By default this will print in the console which is not
recommended for large dataset. If the script is followed by a pipe, this will
pass the data to the other script or command. Only outputs files because
directories shouldn't be relevant for the custom tests. Outputted format is a
single string per file in the format :
'path,identifier,file_size,modified_time'. File_size is in bytes, modified_time
is in seconds (epoch time).

#### Configurations

##### get_configurations = bool

Whether or not to compare the configuration of the folders in the repeating
<<<<<<< HEAD
structure. Will display in summary the different configurations for a
=======
structure. Will display in summary the different configurations for a 
>>>>>>> b5920345
directory type. The configuration is a list of the directories and files
within the directory.

##### target_depth = int

Specify which depth of folder to use for configuration comparison. Useful if
you only want to compare one level. (e.g. if comparing each sub folders found
directly under the target folder given to the script, depth=1)

##### use_depth_range = bool

<<<<<<< HEAD
Whether or not to specify a range of depths to compare configurations.
=======
Wether or not to specify a range of depths to compare configurations.
>>>>>>> b5920345
Must be used in conjunction with range_start and range_end.

##### range_start = int

The beginning of range to compare configurations. This is inclusive, so
if range_start = 0, then the root directory will be included.

##### range_end = int

The end of range to compare configurations. This is inclusive as well.

##### limit_depth = bool

<<<<<<< HEAD
Whether or not to limit depth of tree discovery. This could be useful when dealing
with very large trees and not looking at contents beyond a certain depth.

##### depth_limit = int
=======
Wether or not to limit depth of tree discovery. This could be useful when dealing
with very large trees and not looking at contents beyond a certain depth.

##### depth_limit = int 
>>>>>>> b5920345

The specified depth limit. This is inclusive so if depth limit = 1 then
children of root directory will be found but nothing deeper than that.

#### Logging

##### log_path = string

The path to the file where to save the logs. If is None, will not save path to
any files. By default saves to results folder in current workind directory.

##### file_log_level = string

The level of logging for the log file. Either:

- "CRITICAL"
- "ERROR"
- "WARNING"
- "INFO"
- "DEBUG"
- "NOTSET"

#### Input

##### root_config = bool
<<<<<<< HEAD

Whether or not to use root path from config file.

##### root_path = Path

This is the path to the directory you would like the program to search on.

##### use_file_tree = bool

Whether or not to use file_tree. By default is yes, because program depends
on file_tree usage.

##### file_tree_path = Path

Path to file_tree to be used.
=======

Whether or not to use root path from config file.

##### root_path = Path

This is the path to the directory you would like the program to search on.

##### use_file_tree = bool

Whether or not to use file_tree. By default is yes, because program depends 
on file_tree usage.

##### file_tree_path = Path

Path to file_tree to be used.

>>>>>>> b5920345
<|MERGE_RESOLUTION|>--- conflicted
+++ resolved
@@ -42,11 +42,9 @@
 The regular expression to filter the identifier from the name of directories.
 (deprecated)
 
-<<<<<<< HEAD
+
 #### Search Criteria (search criteria use is not recommended at this time)
-=======
-#### Search Criteria (search criteria use is not recomended at this time)
->>>>>>> b5920345
+
 
 ##### use_search_criteria = bool
 
@@ -117,7 +115,6 @@
 For each file type determined by the program the mean modified time is calculated.
 This parameter will round all files within the specified number of seconds from the
 mean.
-<<<<<<< HEAD
 
 ##### size_rounding_percentage = float
 
@@ -156,46 +153,6 @@
 
 ##### csv_output_path = string
 
-=======
-
-##### size_rounding_percentage = float
-
-For each file type determined by the program the mean size is calculated.
-This parameter specifies what percent of deviation from the mean to round to.
-If parameter is set to .01 then a percentage of 1% is used.
-
-#### Output
-
-##### create_summary = bool
-
-Whether or not to create the text summary file that will highlights common file
-configurations if requested and will point to outliers/norm for each measure and
-file/directory type.
-
-##### summary_output_path = string
-
-The path to where the text summary file should be saved. By default is saved
-to a directory called results in current working directory.
-
-##### create_text_tree = bool
-
-Whether or not to create the tree-like file structure visualization in a text
-file.
-
-##### tree_output_path = string
-
-The path to the text file where the file tree output will be saved. If none, the
-type of output is skipped. By default is saved to a directory called results
-in current working directory.
-
-##### create_csv = bool
-
-Whether or not to create the csv file containing a row for each file and
-directory found along with the metrics for each.
-
-##### csv_output_path = string
-
->>>>>>> b5920345
 Path to where the CSV should be saved. By default is saved
 to a directory called results in current working directory.
 
@@ -243,11 +200,7 @@
 ##### get_configurations = bool
 
 Whether or not to compare the configuration of the folders in the repeating
-<<<<<<< HEAD
-structure. Will display in summary the different configurations for a
-=======
 structure. Will display in summary the different configurations for a 
->>>>>>> b5920345
 directory type. The configuration is a list of the directories and files
 within the directory.
 
@@ -259,11 +212,8 @@
 
 ##### use_depth_range = bool
 
-<<<<<<< HEAD
 Whether or not to specify a range of depths to compare configurations.
-=======
-Wether or not to specify a range of depths to compare configurations.
->>>>>>> b5920345
+
 Must be used in conjunction with range_start and range_end.
 
 ##### range_start = int
@@ -277,18 +227,8 @@
 
 ##### limit_depth = bool
 
-<<<<<<< HEAD
 Whether or not to limit depth of tree discovery. This could be useful when dealing
 with very large trees and not looking at contents beyond a certain depth.
-
-##### depth_limit = int
-=======
-Wether or not to limit depth of tree discovery. This could be useful when dealing
-with very large trees and not looking at contents beyond a certain depth.
-
-##### depth_limit = int 
->>>>>>> b5920345
-
 The specified depth limit. This is inclusive so if depth limit = 1 then
 children of root directory will be found but nothing deeper than that.
 
@@ -313,7 +253,6 @@
 #### Input
 
 ##### root_config = bool
-<<<<<<< HEAD
 
 Whether or not to use root path from config file.
 
@@ -329,21 +268,3 @@
 ##### file_tree_path = Path
 
 Path to file_tree to be used.
-=======
-
-Whether or not to use root path from config file.
-
-##### root_path = Path
-
-This is the path to the directory you would like the program to search on.
-
-##### use_file_tree = bool
-
-Whether or not to use file_tree. By default is yes, because program depends 
-on file_tree usage.
-
-##### file_tree_path = Path
-
-Path to file_tree to be used.
-
->>>>>>> b5920345
